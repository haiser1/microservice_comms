--- conflicted
+++ resolved
@@ -29,11 +29,8 @@
 pip install -r requirements.txt
 ```
 
-<<<<<<< HEAD
 _(Note: Remember to replace `v1.4.1` with the latest version tag you want to use.)_
-=======
 _(Note: Remember to replace `v1.3.1` with the latest version tag you want to use.)_
->>>>>>> 7714ff80
 
 ### Option 2: Direct Install
 
